--- conflicted
+++ resolved
@@ -19,11 +19,7 @@
 	"helm.sh/helm/v3/pkg/action"
 	"helm.sh/helm/v3/pkg/cli"
 	"helm.sh/helm/v3/pkg/registry"
-<<<<<<< HEAD
-	"helm.sh/helm/v3/pkg/repo"
 	appsv1 "k8s.io/api/apps/v1" // Import for appsv1
-=======
->>>>>>> 23053ed3
 	corev1 "k8s.io/api/core/v1"
 	"k8s.io/apimachinery/pkg/api/errors"
 	v1 "k8s.io/apimachinery/pkg/apis/meta/v1"
@@ -272,65 +268,6 @@
 	SuccessMessage("Already Connected to a cluster")
 
 	return restConfig, clientset, nil
-}
-
-func WaitForGrappleReady(restConfig *rest.Config) error {
-	// Wait for all Crossplane packages to be healthy
-	InfoMessage("Waiting for grpl to be ready")
-
-	deadline := time.Now().Add(5 * time.Minute)
-	for time.Now().Before(deadline) {
-
-		dynamicClient, err := dynamic.NewForConfig(restConfig)
-		if err != nil {
-			return fmt.Errorf("failed to create dynamic client: %w", err)
-		}
-
-		// Try to list all types of packages (providers, configurations, functions)
-		gvr := schema.GroupVersionResource{Group: "pkg.crossplane.io", Version: "v1", Resource: "configurations"}
-
-		var grplPackage unstructured.Unstructured
-		pkgList, err := dynamicClient.Resource(gvr).List(context.TODO(), v1.ListOptions{})
-		if err != nil {
-			if !strings.Contains(err.Error(), "the server could not find the requested resource") {
-				ErrorMessage(fmt.Sprintf("Failed to list Crossplane %s for grpl: %v", gvr.Resource, err))
-				return err
-			}
-			continue
-		}
-
-		for _, pkg := range pkgList.Items {
-			if pkg.GetName() == "grpl" {
-				grplPackage = pkg
-				break
-			}
-		}
-
-		InfoMessage(fmt.Sprintf("Checking package %s", grplPackage.GetName()))
-		conditions, found, err := unstructured.NestedSlice(grplPackage.Object, "status", "conditions")
-		if err != nil || !found {
-			InfoMessage(fmt.Sprintf("Package %s not yet healthy", grplPackage.GetName()))
-			continue
-		}
-
-		isHealthy := false
-		for _, condition := range conditions {
-			conditionMap := condition.(map[string]interface{})
-			if conditionMap["type"] == "Healthy" && conditionMap["status"] == "True" {
-				SuccessMessage("grpl is ready")
-				return nil
-			}
-		}
-
-		if !isHealthy {
-			InfoMessage(fmt.Sprintf("Package %s not yet healthy", grplPackage.GetName()))
-			continue
-		}
-
-		time.Sleep(10 * time.Second)
-	}
-
-	return fmt.Errorf("timeout waiting for Crossplane packages to be healthy")
 }
 
 func WaitForExampleDeployment(client *kubernetes.Clientset, namespace, deploymentName string) error {
